--- conflicted
+++ resolved
@@ -24,6 +24,7 @@
 const FlightService = require('./FlightService');
 const HotelService = require('./HotelService');
 const TripAdvisorRapidAPIService = require('./TripAdvisorRapidAPIService');
+const GoogleFlightsLinkGenerator = require('./GoogleFlightsLinkGenerator');
 
 class BedrockAgentCore {
   constructor() {
@@ -48,6 +49,9 @@
       amadeuApiSecret: process.env.AMADEUS_API_SECRET
     });
 
+    // Initialize Google Flights link generator
+    this.googleFlights = new GoogleFlightsLinkGenerator();
+
     // Initialize HotelService with real API credentials
     this.hotelService = new HotelService({
       bookingApiKey: process.env.BOOKING_API_KEY,
@@ -66,33 +70,18 @@
     this.agentId = process.env.BEDROCK_AGENT_ID || null;
     this.agentAliasId = process.env.BEDROCK_AGENT_ALIAS_ID || null;
     
-<<<<<<< HEAD
     // Model configuration - Using AWS Nova Pro & Nova Lite ONLY
     // Nova Pro provides excellent reasoning and is AWS-native
     // Nova Lite for fast, simple queries
     this.reasoningModel = process.env.REASONING_MODEL || 'us.amazon.nova-pro-v1:0'; // Nova Pro ✅
     this.fastModel = process.env.FAST_MODEL || 'us.amazon.nova-pro-v1:0'; // Use Nova Pro for fast model until Nova Lite is enabled
     
-=======
-    // Model configuration with fallback mechanism
-    // Primary: Amazon Nova models (if accessible)
-    // Fallback: Claude models (always accessible)
-    this.reasoningModel = process.env.REASONING_MODEL || 'us.amazon.nova-pro-v1:0'; // Amazon Nova Pro v1
-    this.reasoningModelFallback = 'anthropic.claude-3-sonnet-20240229-v1:0'; // Claude 3 Sonnet ✅ WORKING
-    
-    // Alternative models for different use cases  
-    this.sonnetModel = 'anthropic.claude-3-sonnet-20240229-v1:0'; // Claude 3 Sonnet ✅
-    this.fastModel = process.env.FAST_MODEL || 'us.amazon.nova-lite-v1:0';   // Amazon Nova Lite v1
-    this.fastModelFallback = 'anthropic.claude-3-haiku-20240307-v1:0';   // Claude 3 Haiku ✅ WORKING
-
->>>>>>> 9b97108c
     // Agent tools registry
     this.tools = this.initializeTools();
     
     // Session storage for multi-turn conversations
     this.sessions = new Map();
 
-<<<<<<< HEAD
     console.log('🤖 Bedrock Agent Core initialized with AWS Nova Models');
     console.log(`🧠 Reasoning Model (Complex queries): ${this.reasoningModel}`);
     console.log(`⚡ Fast Model (Simple queries): ${this.fastModel}`);
@@ -101,20 +90,6 @@
     console.log('   • Nova Pro: Advanced reasoning, tool calling, multi-step planning ✅');
     console.log('   • Nova Lite: Fast responses for simple queries ✅');
     console.log('   • 100% AWS Native - No Claude models used');
-=======
-    console.log('🤖 Bedrock Agent Core initialized');
-    console.log(`🧠 Reasoning Model (Primary): ${this.reasoningModel} (Amazon Nova Pro v1)`);
-    console.log(`🧠 Reasoning Model (Fallback): ${this.reasoningModelFallback} (Claude 3.5 Sonnet v2)`);
-    console.log(`⚡ Sonnet Model (Backup): ${this.sonnetModel} (Claude 3.5 Sonnet v2)`);
-    console.log(`🚀 Fast Model (Primary): ${this.fastModel} (Amazon Nova Lite v1)`);
-    console.log(`🚀 Fast Model (Fallback): ${this.fastModelFallback} (Claude 3.5 Haiku)`);
-    console.log('');
-    console.log('📋 Model Selection Strategy:');
-    console.log('   • Amazon Nova Pro v1: Advanced reasoning, tool calling, multi-step planning');
-    console.log('   • Amazon Nova Lite v1: Fast responses for simple tasks');
-    console.log('   • Claude 3.5 Sonnet v2: Fallback for reasoning (always accessible)');
-    console.log('   • Claude 3.5 Haiku: Fallback for fast responses (always accessible)');
->>>>>>> 9b97108c
     console.log('');
   }
 
@@ -660,32 +635,47 @@
       
       if (results.success && results.flights && results.flights.length > 0) {
         // Format flights for agent response
-        const formattedFlights = results.flights.slice(0, 5).map(flight => ({
-          id: flight.id,
-          airline: flight.airline || flight.marketingAirline,
-          airlines: flight.airline || flight.marketingAirline,
-          flightNumber: flight.flightNumber,
-          price: Math.round(flight.price),
-          currency: flight.currency,
-          duration: flight.duration,
-          durationFormatted: flight.duration,
-          durationMinutes: flight.durationMinutes,
-          stops: flight.stops,
-          stopsText: flight.stops === 0 ? 'Direct' : `${flight.stops} stop(s)`,
-          origin: flight.origin,
-          destination: flight.destination,
-          departureTime: flight.departureTime,
-          arrivalTime: flight.arrivalTime,
-          route: `${flight.origin} → ${flight.destination}`,
-          cabinClass: flight.cabinClass,
-          baggage: flight.baggage,
-          amenities: {
-            wifi: flight.wifiAvailable,
-            power: flight.powerOutlets,
-            entertainment: flight.entertainment,
-            meal: flight.mealIncluded
-          }
-        }));
+        const formattedFlights = results.flights.slice(0, 5).map(flight => {
+          // Generate Google Flights link for this specific flight
+          const googleFlightsUrl = this.googleFlights.generateFromFlightResult(flight);
+          
+          return {
+            id: flight.id,
+            airline: flight.airline || flight.marketingAirline,
+            airlines: flight.airline || flight.marketingAirline,
+            flightNumber: flight.flightNumber,
+            price: Math.round(flight.price),
+            currency: flight.currency,
+            duration: flight.duration,
+            durationFormatted: flight.duration,
+            durationMinutes: flight.durationMinutes,
+            stops: flight.stops,
+            stopsText: flight.stops === 0 ? 'Direct' : `${flight.stops} stop(s)`,
+            origin: flight.origin,
+            destination: flight.destination,
+            departureTime: flight.departureTime,
+            arrivalTime: flight.arrivalTime,
+            route: `${flight.origin} → ${flight.destination}`,
+            cabinClass: flight.cabinClass,
+            baggage: flight.baggage,
+            amenities: {
+              wifi: flight.wifiAvailable,
+              power: flight.powerOutlets,
+              entertainment: flight.entertainment,
+              meal: flight.mealIncluded
+            },
+            googleFlightsUrl: googleFlightsUrl  // Add Google Flights link
+          };
+        });
+
+        // Also generate a general search URL for the route
+        const generalSearchUrl = this.googleFlights.generateSearchUrl({
+          from: params.origin,
+          to: params.destination,
+          departDate: params.departDate,
+          returnDate: params.returnDate,
+          adults: params.passengers || 1
+        });
 
         return {
           success: true,
@@ -694,7 +684,8 @@
           provider: results.provider,
           recommendations: results.recommendations,
           searchId: results.searchId,
-          currency: results.currency
+          currency: results.currency,
+          googleFlightsSearchUrl: generalSearchUrl  // General search URL
         };
       }
 
@@ -1354,7 +1345,6 @@
       
       this.lastApiCall = Date.now();
 
-<<<<<<< HEAD
       // Single API call - use fast Nova Lite model for simple queries
       const response = await this.bedrockRuntime.send(new ConverseCommand({
         modelId: this.fastModel, // Use Nova Lite for speed
@@ -1366,16 +1356,6 @@
           topP: 0.9
         }
       }));
-=======
-      // Single API call - no tool calling
-      const response = await this.invokeModelWithFallback(
-        this.reasoningModel,
-        messages,
-        systemPrompt,
-        null,
-        { maxTokens: 2000, temperature: 0.7, topP: 0.9 }
-      );
->>>>>>> 9b97108c
 
       let responseText = '';
       if (response.output.message.content) {
