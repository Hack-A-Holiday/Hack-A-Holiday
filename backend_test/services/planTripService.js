--- conflicted
+++ resolved
@@ -1,77 +1,57 @@
-<<<<<<< HEAD
 // Bedrock direct integration using AWS Nova Pro (JavaScript)
 const { BedrockRuntimeClient, ConverseCommand } = require('@aws-sdk/client-bedrock-runtime');
+const TripAdvisorService = require('./TripAdvisorService');
 
 // You may want to move these to environment variables
 const REGION = process.env.AWS_REGION || 'us-east-1';
 const MODEL_ID = process.env.BEDROCK_MODEL_ID || 'us.amazon.nova-pro-v1:0'; // Using Nova Pro
-=======
-// Bedrock direct integration (JavaScript)
-const { BedrockRuntimeClient, InvokeModelCommand } = require('@aws-sdk/client-bedrock-runtime');
-const TripAdvisorService = require('./TripAdvisorService');
-
-// You may want to move these to environment variables
-const REGION = process.env.AWS_REGION || 'us-east-1';
-const MODEL_ID = process.env.BEDROCK_MODEL_ID || 'amazon.titan-text-express-v1';
->>>>>>> 9b97108c
 
 const client = new BedrockRuntimeClient({ region: REGION });
 const tripAdvisorService = new TripAdvisorService();
 
-<<<<<<< HEAD
-function buildTripPlanningPrompt(preferences, userContext = null) {
-  // Build user profile context
-  let contextSection = '';
+// Build trip planning prompt with BOTH user context AND TripAdvisor data
+async function buildTripPlanningPrompt(preferences, userContext = null, tripAdvisorData = null) {
+  let prompt = `You are an intelligent AI travel agent that learns and adapts to user preferences. Plan a comprehensive, personalized trip.\n\n`;
+  
+  // Add USER CONTEXT section (from YOUR work)
   if (userContext) {
-    contextSection = '\n--- USER CONTEXT & LEARNING ---\n';
+    prompt += '--- USER CONTEXT & LEARNING ---\n';
     
     if (userContext.preferences?.homeCity) {
-      contextSection += `🏠 User's home city: ${userContext.preferences.homeCity}\n`;
+      prompt += `🏠 User's home city: ${userContext.preferences.homeCity}\n`;
     }
     
     if (userContext.preferences?.travelStyle) {
-      contextSection += `✈️ Preferred travel style: ${userContext.preferences.travelStyle}\n`;
+      prompt += `✈️ Preferred travel style: ${userContext.preferences.travelStyle}\n`;
     }
     
     if (userContext.preferences?.interests?.length > 0) {
-      contextSection += `❤️ Interests: ${userContext.preferences.interests.join(', ')}\n`;
+      prompt += `❤️ Interests: ${userContext.preferences.interests.join(', ')}\n`;
     }
     
     if (userContext.preferences?.budget) {
-      contextSection += `💰 Typical budget: $${userContext.preferences.budget}\n`;
+      prompt += `💰 Typical budget: $${userContext.preferences.budget}\n`;
     }
     
     if (userContext.searchHistory?.length > 0) {
       const recentSearches = userContext.searchHistory.slice(-3);
-      contextSection += `📍 Recent searches:\n`;
+      prompt += `📍 Recent searches:\n`;
       recentSearches.forEach(search => {
-        contextSection += `  - ${search.origin || '?'} → ${search.destination || '?'} (${search.type})\n`;
+        prompt += `  - ${search.origin || '?'} → ${search.destination || '?'} (${search.type})\n`;
       });
     }
     
     if (userContext.tripHistory?.length > 0) {
-      contextSection += `🗺️ Previous trips: ${userContext.tripHistory.length} trips planned\n`;
-    }
-    
-    contextSection += '\nUSE THIS CONTEXT to personalize the trip plan! Consider their home location, past preferences, and interests.\n\n';
+      prompt += `🗺️ Previous trips: ${userContext.tripHistory.length} trips planned\n`;
+    }
+    
+    prompt += '\nUSE THIS CONTEXT to personalize the trip plan! Consider their home location, past preferences, and interests.\n\n';
   }
-  
-  return `You are an intelligent AI travel agent that learns and adapts to user preferences. Plan a comprehensive, personalized trip.
-${contextSection}
-Current Trip Request: ${JSON.stringify(preferences, null, 2)}
-
-IMPORTANT: Return ONLY a valid JSON object with this EXACT structure (no markdown, no code blocks, just pure JSON):
-
-{
-  "destination": "City, Country",
-  "startDate": "YYYY-MM-DD",
-  "duration": number_of_days,
-=======
-async function buildTripPlanningPrompt(preferences, tripAdvisorData = null) {
-  let prompt = `You are a travel expert AI. Plan a comprehensive trip itinerary as a JSON object for the following preferences:\n\n`;
-  prompt += `Travel Preferences: ${JSON.stringify(preferences, null, 2)}\n\n`;
-
-  // Add TripAdvisor data if available
+
+  // Add current trip preferences
+  prompt += `Current Trip Request: ${JSON.stringify(preferences, null, 2)}\n\n`;
+
+  // Add TRIPADVISOR DATA section (from TEAMMATE'S work)
   if (tripAdvisorData) {
     prompt += `Real-time travel data from TripAdvisor:\n`;
     
@@ -114,54 +94,78 @@
     }
   }
 
-  prompt += `Create a detailed daily itinerary JSON with the following structure:
+  // JSON structure instructions
+  prompt += `IMPORTANT: Return ONLY a valid JSON object with this EXACT structure (no markdown, no code blocks, just pure JSON):
+
 {
-  "destination": "destination name",
-  "duration": number of days,
-  "budget": total budget,
->>>>>>> 9b97108c
+  "destination": "City, Country",
+  "startDate": "YYYY-MM-DD",
+  "duration": number_of_days,
   "dailyItinerary": [
     {
       "day": 1,
       "date": "YYYY-MM-DD",
-<<<<<<< HEAD
       "title": "Day title",
       "activities": [
         {
           "time": "HH:MM",
-          "activity": "Activity description",
-          "location": "Location name",
-          "duration": "Duration string",
-          "cost": number
+          "activity": "activity name",
+          "description": "detailed description",
+          "location": "specific location",
+          "duration": "duration string",
+          "cost": estimated cost,
+          "rating": "rating if available from TripAdvisor",
+          "reviewCount": "number of reviews if available"
         }
       ],
       "meals": {
-        "breakfast": "Restaurant name and details",
-        "lunch": "Restaurant name and details",
-        "dinner": "Restaurant name and details"
+        "breakfast": "Restaurant name and details (use TripAdvisor data)",
+        "lunch": "Restaurant name and details (use TripAdvisor data)",
+        "dinner": "Restaurant name and details (use TripAdvisor data)"
       },
-      "accommodation": "Hotel name and details"
+      "accommodation": "Hotel name and details (use TripAdvisor data)",
+      "totalCost": estimated daily cost
     }
   ],
   "budgetBreakdown": {
-    "accommodation": number,
-    "transportation": number,
-    "food": number,
-    "activities": number,
-    "other": number
+    "accommodation": estimated cost,
+    "transportation": estimated cost,
+    "food": estimated cost,
+    "activities": estimated cost,
+    "miscellaneous": estimated cost
   },
   "totalBudget": number,
   "transportation": "Transportation details",
-  "tips": ["Tip 1", "Tip 2"]
+  "tips": ["Tip 1", "Tip 2"],
+  "travelTips": ["travel tip1", "travel tip2"],
+  "culturalHighlights": ["cultural highlight1", "cultural highlight2"],
+  "foodExperiences": ["food experience1", "food experience2"]
 }
 
+Use the real TripAdvisor data above to create specific, accurate recommendations with actual ratings and review counts.
 Return only the JSON, no other text.`;
+
+  return prompt;
 }
 
+// Main planTrip function - integrates BOTH features
 exports.planTrip = async (userId, preferences, token, userContext = null) => {
-  const prompt = buildTripPlanningPrompt(preferences, userContext);
+  console.log('   🧠 Building AI-personalized trip plan with user context AND TripAdvisor data');
   
-  console.log('   🧠 Building AI-personalized trip plan with user context');
+  // Get TripAdvisor data for the destination (TEAMMATE'S work)
+  let tripAdvisorData = null;
+  if (preferences.destination) {
+    try {
+      tripAdvisorData = await tripAdvisorService.getTravelDataForAI(preferences.destination, preferences);
+      console.log('✅ TripAdvisor data retrieved for destination:', preferences.destination);
+    } catch (error) {
+      console.error('⚠️ TripAdvisor data retrieval failed:', error.message);
+      // Continue without TripAdvisor data
+    }
+  }
+
+  // Build prompt with BOTH user context AND TripAdvisor data
+  const prompt = await buildTripPlanningPrompt(preferences, userContext, tripAdvisorData);
   
   // Use Converse API (recommended for Nova models)
   const input = {
@@ -177,65 +181,6 @@
       temperature: 0.7,
       topP: 0.9
     }
-=======
-      "activities": [
-        {
-          "time": "HH:MM",
-          "activity": "activity name",
-          "description": "detailed description",
-          "location": "specific location",
-          "cost": estimated cost,
-          "rating": "rating if available",
-          "reviewCount": "number of reviews if available"
-        }
-      ],
-      "totalCost": estimated daily cost
-    }
-  ],
-  "budgetBreakdown": {
-    "accommodation": estimated cost,
-    "food": estimated cost,
-    "activities": estimated cost,
-    "transportation": estimated cost,
-    "miscellaneous": estimated cost
-  },
-  "travelTips": ["tip1", "tip2", "tip3"],
-  "culturalHighlights": ["highlight1", "highlight2"],
-  "foodExperiences": ["experience1", "experience2"]
-}
-
-Use the real TripAdvisor data above to create specific, accurate recommendations with actual ratings and review counts.`;
-
-  return prompt;
-}
-
-exports.planTrip = async (userId, preferences, token) => {
-  // Get TripAdvisor data for the destination
-  let tripAdvisorData = null;
-  if (preferences.destination) {
-    try {
-      tripAdvisorData = await tripAdvisorService.getTravelDataForAI(preferences.destination, preferences);
-      console.log('TripAdvisor data retrieved for destination:', preferences.destination);
-    } catch (error) {
-      console.error('TripAdvisor data retrieval failed:', error.message);
-      // Continue without TripAdvisor data
-    }
-  }
-
-  const prompt = await buildTripPlanningPrompt(preferences, tripAdvisorData);
-  const input = {
-    modelId: MODEL_ID,
-    contentType: 'application/json',
-    accept: 'application/json',
-    body: JSON.stringify({
-      inputText: prompt,
-      textGenerationConfig: {
-        maxTokenCount: 4000,
-        temperature: 0.7,
-        topP: 0.9
-      }
-    })
->>>>>>> 9b97108c
   };
 
   let responseText = '';
@@ -243,7 +188,7 @@
     const command = new ConverseCommand(input);
     const response = await client.send(command);
     
-    // Extract text from Converse API response
+    // Extract text from Converse API response (Nova Pro format)
     if (response.output && response.output.message && response.output.message.content) {
       for (const content of response.output.message.content) {
         if (content.text) {
@@ -267,37 +212,16 @@
     try {
       itinerary = JSON.parse(cleaned);
     } catch (err) {
-<<<<<<< HEAD
       console.error('Failed to parse JSON from Nova Pro:', err.message);
       // Extract JSON from text if embedded
       const jsonMatch = cleaned.match(/\{[\s\S]*\}/);
       if (jsonMatch) {
-=======
-      throw {
-        message: 'Invalid JSON format in Bedrock response',
-        cleanedText: responseBody
-      };
-    }
-
-      // Parse itinerary JSON from Titan response
-      let itinerary = parsedResponse;
-      if (parsedResponse.results && parsedResponse.results[0] && parsedResponse.results[0].outputText) {
-        let text = parsedResponse.results[0].outputText;
-        if (typeof text === 'string' && text.startsWith('```')) {
-          text = text.replace(/^```[a-zA-Z]*\n?/, '').replace(/```$/, '');
-        }
->>>>>>> 9b97108c
         try {
           itinerary = JSON.parse(jsonMatch[0]);
         } catch (e) {
           throw {
-<<<<<<< HEAD
             message: 'Invalid JSON format in Nova Pro response',
             cleanedText: cleaned
-=======
-            message: 'Invalid JSON format in Titan response',
-            cleanedText: text
->>>>>>> 9b97108c
           };
         }
       } else {
