/**
 * Booking.com Hotel API Service
 * Integration with Booking.com API via RapidAPI for hotel search
 */

// Airport coordinates mapping for major cities
const AIRPORT_COORDINATES: Record<string, { latitude: number; longitude: number; cityName: string }> = {
  // North America
  'JFK': { latitude: 40.6413, longitude: -73.7781, cityName: 'New York' },
  'LAX': { latitude: 33.9416, longitude: -118.4085, cityName: 'Los Angeles' },
  'ORD': { latitude: 41.9742, longitude: -87.9073, cityName: 'Chicago' },
  'MIA': { latitude: 25.7959, longitude: -80.2870, cityName: 'Miami' },
  'YYZ': { latitude: 43.6777, longitude: -79.6248, cityName: 'Toronto' },
  'YVR': { latitude: 49.1939, longitude: -123.1844, cityName: 'Vancouver' },
  'MEX': { latitude: 19.4363, longitude: -99.0721, cityName: 'Mexico City' },
  
  // Europe
  'LHR': { latitude: 51.4700, longitude: -0.4543, cityName: 'London' },
  'CDG': { latitude: 49.0097, longitude: 2.5479, cityName: 'Paris' },
  'FRA': { latitude: 50.0379, longitude: 8.5622, cityName: 'Frankfurt' },
  'AMS': { latitude: 52.3105, longitude: 4.7683, cityName: 'Amsterdam' },
  'MAD': { latitude: 40.4983, longitude: -3.5676, cityName: 'Madrid' },
  'BCN': { latitude: 41.2974, longitude: 2.0833, cityName: 'Barcelona' },
  'FCO': { latitude: 41.8003, longitude: 12.2389, cityName: 'Rome' },
  'MXP': { latitude: 45.6306, longitude: 8.7281, cityName: 'Milan' },
  'ZUR': { latitude: 47.4647, longitude: 8.5492, cityName: 'Zurich' },
  'VIE': { latitude: 48.1103, longitude: 16.5697, cityName: 'Vienna' },
  'DUB': { latitude: 53.4213, longitude: -6.2701, cityName: 'Dublin' },
  'LIS': { latitude: 38.7742, longitude: -9.1342, cityName: 'Lisbon' },
  'ATH': { latitude: 37.9364, longitude: 23.9445, cityName: 'Athens' },
  'IST': { latitude: 41.2753, longitude: 28.7519, cityName: 'Istanbul' },
  
  // Asia
  'NRT': { latitude: 35.7720, longitude: 140.3929, cityName: 'Tokyo' },
  'HND': { latitude: 35.5494, longitude: 139.7798, cityName: 'Tokyo' },
  'ICN': { latitude: 37.4602, longitude: 126.4407, cityName: 'Seoul' },
  'PEK': { latitude: 40.0799, longitude: 116.6031, cityName: 'Beijing' },
  'PVG': { latitude: 31.1443, longitude: 121.8083, cityName: 'Shanghai' },
  'HKG': { latitude: 22.3080, longitude: 113.9185, cityName: 'Hong Kong' },
  'SIN': { latitude: 1.3644, longitude: 103.9915, cityName: 'Singapore' },
  'BKK': { latitude: 13.6900, longitude: 100.7501, cityName: 'Bangkok' },
  'KUL': { latitude: 2.7456, longitude: 101.7072, cityName: 'Kuala Lumpur' },
  'DEL': { latitude: 28.5562, longitude: 77.1000, cityName: 'New Delhi' },
  'BOM': { latitude: 19.0896, longitude: 72.8656, cityName: 'Mumbai' },
  'BLR': { latitude: 13.1979, longitude: 77.7063, cityName: 'Bangalore' },
  'MAA': { latitude: 12.9941, longitude: 80.1709, cityName: 'Chennai' },
  'SGN': { latitude: 10.8188, longitude: 106.6519, cityName: 'Ho Chi Minh City' },
  
  // Middle East & Africa
  'DXB': { latitude: 25.2532, longitude: 55.3657, cityName: 'Dubai' },
  'AUH': { latitude: 24.4330, longitude: 54.6511, cityName: 'Abu Dhabi' },
  'DOH': { latitude: 25.2731, longitude: 51.6080, cityName: 'Doha' },
  'CAI': { latitude: 30.1219, longitude: 31.4056, cityName: 'Cairo' },
  'JNB': { latitude: -26.1392, longitude: 28.2460, cityName: 'Johannesburg' },
  'CPT': { latitude: -33.9715, longitude: 18.6021, cityName: 'Cape Town' },
  
  // Oceania
  'SYD': { latitude: -33.9399, longitude: 151.1753, cityName: 'Sydney' },
  'MEL': { latitude: -37.6690, longitude: 144.8410, cityName: 'Melbourne' },
  'AKL': { latitude: -37.0082, longitude: 174.7850, cityName: 'Auckland' },
  'BNE': { latitude: -27.3942, longitude: 153.1218, cityName: 'Brisbane' },
  
  // South America
  'GRU': { latitude: -23.4356, longitude: -46.4731, cityName: 'São Paulo' },
  'GIG': { latitude: -22.8099, longitude: -43.2505, cityName: 'Rio de Janeiro' },
  'EZE': { latitude: -34.8222, longitude: -58.5358, cityName: 'Buenos Aires' },
  'BOG': { latitude: 4.7016, longitude: -74.1469, cityName: 'Bogotá' },
  'LIM': { latitude: -12.0219, longitude: -77.1143, cityName: 'Lima' },
};

export interface HotelSearchParams {
  airportCode: string;
  checkInDate: string;  // YYYY-MM-DD
  checkOutDate: string; // YYYY-MM-DD
  adults: number;
  children?: number;
  rooms?: number;
  currency?: string;
}

export interface Hotel {
  id: string;
  name: string;
  address: string;
  cityName: string;
  rating: number; // Out of 10
  reviewScore?: number;
  reviewCount?: number;
  pricePerNight: number;
  totalPrice: number;
  currency: string;
  imageUrl?: string;
  amenities: string[];
  distanceFromCenter?: string;
  distanceValue?: number; // in km
  freeCancellation: boolean;
  breakfastIncluded: boolean;
  roomType?: string;
  coordinates?: {
    latitude: number;
    longitude: number;
  };
}

export interface BookingApiResponse {
  hotels: Hotel[];
  searchMetadata: {
    checkIn: string;
    checkOut: string;
    nights: number;
    guests: number;
    location: string;
  };
}

export class BookingApiService {
  private readonly apiKey: string;
  private readonly host: string;
  private readonly baseUrl: string;

  constructor() {
<<<<<<< HEAD
    // Use environment variable or fallback to provided key
    this.apiKey = process.env.NEXT_PUBLIC_BOOKING_API_KEY || '8ba82f8f69mshfc586479dacb57dp17b668jsnd41a5fc70e20';
=======
    this.apiKey = process.env.NEXT_PUBLIC_BOOKING_API_KEY || '';
    this.host = process.env.NEXT_PUBLIC_BOOKING_API_HOST || '';
    this.baseUrl = this.host ? `https://${this.host}/api/v1` : '';
>>>>>>> 9b97108c
  }

  /**
   * Search for hotels near an airport
   */
  async searchHotels(params: HotelSearchParams): Promise<BookingApiResponse> {
    if (!this.apiKey || !this.host || !this.baseUrl) {
      throw new Error('Booking.com RapidAPI environment variables are not configured. Please set NEXT_PUBLIC_BOOKING_API_KEY and NEXT_PUBLIC_BOOKING_API_HOST.');
    }
    const coordinates = AIRPORT_COORDINATES[params.airportCode];
    
    if (!coordinates) {
      console.warn(`⚠️ No coordinates found for airport: ${params.airportCode}`);
      // Return mock data for unsupported airports
      return this.getMockHotels(params);
    }

    try {
      const checkIn = new Date(params.checkInDate);
      const checkOut = new Date(params.checkOutDate);
      const nights = Math.ceil((checkOut.getTime() - checkIn.getTime()) / (1000 * 60 * 60 * 24));

      // Build search parameters for Booking.com API
      const searchParams = new URLSearchParams({
        dest_id: '-2092174', // Mumbai dest_id (you can find this from Booking.com)
        search_type: 'CITY',
        arrival_date: params.checkInDate,
        departure_date: params.checkOutDate,
        adults: params.adults.toString(),
        children_age: params.children ? params.children.toString() : '0',
        room_qty: (params.rooms || 1).toString(),
        units: 'metric',
        temperature_unit: 'c',
        languagecode: 'en-us',
        currency_code: params.currency || 'USD',
        page_number: '1'
      });

      const url = `${this.baseUrl}/hotels/searchHotels?${searchParams.toString()}`;

      console.log(`🏨 Searching hotels near ${coordinates.cityName} (${params.airportCode})...`);
      console.log(`🔗 API URL: ${url.split('?')[0]}`);
      console.log(`🔑 Using API Key: ${this.apiKey.substring(0, 10)}...`);

      const response = await fetch(url, {
        method: 'GET',
        headers: {
          'x-rapidapi-host': this.host,
          'x-rapidapi-key': this.apiKey
        }
      });

      if (!response.ok) {
        if (response.status === 429) {
          console.warn(`⚠️ Booking.com API rate limit exceeded (429). Using mock data.`);
          return this.getMockHotels(params);
        }
        throw new Error(`API request failed: ${response.status} ${response.statusText}`);
      }

      const data = await response.json();
      
      console.log('🔍 Booking.com API Response:', data);

      // Check if API returned an error
      if (data.status === false || !data.data) {
        console.warn('⚠️ Booking.com API returned error:', data.message || 'Unknown error');
        console.log('📝 Using mock hotel data as fallback');
        return this.getMockHotels(params);
      }

      // Parse the response and convert to our Hotel format
      const hotels = this.parseHotels(data, nights, params.currency || 'USD');

      if (hotels.length === 0) {
        console.log('📝 No hotels found in API response, using mock data');
        return this.getMockHotels(params);
      }

      console.log(`✅ Successfully found ${hotels.length} hotels from API`);

      return {
        hotels,
        searchMetadata: {
          checkIn: params.checkInDate,
          checkOut: params.checkOutDate,
          nights,
          guests: params.adults + (params.children || 0),
          location: coordinates.cityName
        }
      };

    } catch (error) {
      const errorMessage = error instanceof Error ? error.message : 'Unknown error';
      console.error('❌ Booking.com API error:', errorMessage);
      
      if (errorMessage.includes('429')) {
        console.warn('⚠️ Rate limit exceeded. Consider upgrading RapidAPI plan or implementing caching.');
      }
      
      console.log('📝 Using mock hotel data as fallback');
      return this.getMockHotels(params);
    }
  }

  /**
   * Parse hotel data from Booking.com API response
   */
  private parseHotels(data: any, nights: number, currency: string): Hotel[] {
    if (!data || !data.data || !Array.isArray(data.data.hotels)) {
      return [];
    }

    return data.data.hotels.slice(0, 20).map((hotel: any, index: number) => {
      const pricePerNight = parseFloat(hotel.property?.priceBreakdown?.grossPrice?.value || hotel.min_total_price || 100);
      const totalPrice = pricePerNight * nights;

      return {
        id: hotel.property?.id || `hotel-${index}`,
        name: hotel.property?.name || hotel.hotel_name || 'Hotel',
        address: hotel.property?.address || 'Address not available',
        cityName: hotel.property?.city || hotel.city || 'City',
        rating: parseFloat(hotel.property?.reviewScore || hotel.review_score || 8),
        reviewScore: parseFloat(hotel.property?.reviewScore || hotel.review_score || 8),
        reviewCount: parseInt(hotel.property?.reviewCount || hotel.review_nr || 100),
        pricePerNight,
        totalPrice,
        currency,
        imageUrl: hotel.property?.photoUrls?.[0] || hotel.main_photo_url,
        amenities: hotel.property?.amenities || this.getDefaultAmenities(),
        distanceFromCenter: hotel.property?.distanceFromCenter || `${Math.random() * 5 + 1}`,
        distanceValue: parseFloat(hotel.property?.distanceFromCenter || Math.random() * 5 + 1),
        freeCancellation: hotel.property?.freeCancellation || Math.random() > 0.5,
        breakfastIncluded: hotel.property?.breakfastIncluded || Math.random() > 0.6,
        roomType: hotel.property?.roomType || 'Standard Room',
        coordinates: {
          latitude: parseFloat(hotel.property?.latitude || 0),
          longitude: parseFloat(hotel.property?.longitude || 0)
        }
      };
    });
  }

  /**
   * Get default amenities list
   */
  private getDefaultAmenities(): string[] {
    const amenities = ['WiFi', 'Air Conditioning', 'TV', 'Room Service', 'Parking', 'Breakfast', 'Pool', 'Gym', 'Bar', 'Restaurant'];
    return amenities.slice(0, Math.floor(Math.random() * 5) + 3);
  }

  /**
   * Generate mock hotel data for testing
   */
  private getMockHotels(params: HotelSearchParams): BookingApiResponse {
    const coordinates = AIRPORT_COORDINATES[params.airportCode];
    const cityName = coordinates?.cityName || 'City';
    
    const checkIn = new Date(params.checkInDate);
    const checkOut = new Date(params.checkOutDate);
    const nights = Math.ceil((checkOut.getTime() - checkIn.getTime()) / (1000 * 60 * 60 * 24));

    const hotelNames = [
      'Grand Plaza Hotel',
      'City Center Inn',
      'Luxury Resort & Spa',
      'Budget Suites',
      'Airport Comfort Hotel',
      'Royal Palace Hotel',
      'Business Express Inn',
      'Seaside Resort',
      'Mountain View Lodge',
      'Downtown Boutique Hotel',
      'Garden View Hotel',
      'Skyline Tower Hotel',
      'Heritage Grand Hotel',
      'Modern Comfort Suites',
      'Riverside Hotel',
      'Palm Beach Resort',
      'Metro Stay Hotel',
      'Executive Business Hotel',
      'Family Friendly Inn',
      'Zen Wellness Resort'
    ];

    const hotels: Hotel[] = hotelNames.map((name, index) => {
      const pricePerNight = 50 + Math.random() * 300;
      const totalPrice = pricePerNight * nights;
      const rating = 6 + Math.random() * 4;

      return {
        id: `mock-hotel-${index}`,
        name: `${name} - ${cityName}`,
        address: `${Math.floor(Math.random() * 999) + 1} Main Street, ${cityName}`,
        cityName,
        rating: parseFloat(rating.toFixed(1)),
        reviewScore: parseFloat(rating.toFixed(1)),
        reviewCount: Math.floor(Math.random() * 500) + 50,
        pricePerNight: Math.round(pricePerNight),
        totalPrice: Math.round(totalPrice),
        currency: params.currency || 'USD',
        imageUrl: `https://picsum.photos/seed/hotel${index}/400/300`,
        amenities: this.getDefaultAmenities(),
        distanceFromCenter: `${(Math.random() * 5 + 0.5).toFixed(1)} km`,
        distanceValue: parseFloat((Math.random() * 5 + 0.5).toFixed(1)),
        freeCancellation: Math.random() > 0.3,
        breakfastIncluded: Math.random() > 0.5,
        roomType: ['Standard Room', 'Deluxe Room', 'Suite', 'Family Room'][Math.floor(Math.random() * 4)],
        coordinates: coordinates ? {
          latitude: coordinates.latitude + (Math.random() - 0.5) * 0.1,
          longitude: coordinates.longitude + (Math.random() - 0.5) * 0.1
        } : undefined
      };
    });

    // Sort by rating (best first)
    hotels.sort((a, b) => b.rating - a.rating);

    return {
      hotels,
      searchMetadata: {
        checkIn: params.checkInDate,
        checkOut: params.checkOutDate,
        nights,
        guests: params.adults + (params.children || 0),
        location: cityName
      }
    };
  }

  /**
   * Get coordinates for an airport code
   */
  getAirportCoordinates(airportCode: string): { latitude: number; longitude: number; cityName: string } | null {
    return AIRPORT_COORDINATES[airportCode] || null;
  }
}

// Export singleton instance
export const bookingApiService = new BookingApiService();<|MERGE_RESOLUTION|>--- conflicted
+++ resolved
@@ -119,14 +119,13 @@
   private readonly baseUrl: string;
 
   constructor() {
-<<<<<<< HEAD
-    // Use environment variable or fallback to provided key
-    this.apiKey = process.env.NEXT_PUBLIC_BOOKING_API_KEY || '8ba82f8f69mshfc586479dacb57dp17b668jsnd41a5fc70e20';
-=======
     this.apiKey = process.env.NEXT_PUBLIC_BOOKING_API_KEY || '';
     this.host = process.env.NEXT_PUBLIC_BOOKING_API_HOST || '';
     this.baseUrl = this.host ? `https://${this.host}/api/v1` : '';
->>>>>>> 9b97108c
+    
+    if (!this.apiKey || !this.host) {
+      console.warn('⚠️ Booking API credentials not configured. Set NEXT_PUBLIC_BOOKING_API_KEY and NEXT_PUBLIC_BOOKING_API_HOST in .env.local');
+    }
   }
 
   /**
