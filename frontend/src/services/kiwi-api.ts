/**
 * Kiwi.com Flight API Service
 * Direct integration with Kiwi API for real flight data
 * With Google Flights fallback integration
 */

import { GoogleFlightsFallbackService, GoogleFlightsParams } from './google-flights-fallback';

export interface KiwiFlight {
  id: string;
  price: {
    amount: string;
    currency: string;
  };
  outbound: {
    sectorSegments: Array<{
      segment: {
        code: string;
        carrier: {
          name: string;
          code: string;
        };
        source: {
          localTime: string;
          station: {
            code: string;
            name: string;
            city: {
              name: string;
            };
          };
        };
        destination: {
          localTime: string;
          station: {
            code: string;
            name: string;
            city: {
              name: string;
            };
          };
        };
        duration: number;
      };
    }>;
  };
  bagsInfo: {
    includedHandBags: number;
    includedCheckedBags: number;
    checkedBagTiers: Array<{
      tierPrice: {
        amount: string;
      };
    }>;
  };
  deepLink?: string; // Direct booking link from Kiwi API
  bookingUrl?: string; // Alternative booking URL field
}

export interface KiwiApiResponse {
  itineraries: KiwiFlight[];
  metadata: {
    carriers: Array<{
      id: string;
      code: string;
      name: string;
    }>;
  };
  bagConfigUsed?: number;
  requestedBags?: number;
  note?: string;
}

export class KiwiApiService {
<<<<<<< HEAD
  private readonly apiKey = process.env.NEXT_PUBLIC_RAPIDAPI_KEY || '8ba82f8f69mshfc586479dacb57dp17b668jsnd41a5fc70e20';
  private readonly baseUrl = 'https://kiwi-com-cheap-flights.p.rapidapi.com';
=======
  private readonly apiKey = process.env.NEXT_PUBLIC_RAPIDAPI_KEY || '';
  private readonly host = process.env.NEXT_PUBLIC_RAPIDAPI_HOST || '';
  private readonly baseUrl = this.host ? `https://${this.host}` : '';
>>>>>>> 9b97108c

  /**
   * Search flights with automatic Google Flights fallback
   * @param useGoogleFallback - If true, automatically opens Google Flights if Kiwi API fails
   */
  async searchFlights(
    origin: string,
    destination: string,
    departureDate: string,
    passengers: { adults: number; children?: number; infants?: number },
    checkedBags: number = 0,
<<<<<<< HEAD
    returnDate?: string,
    useGoogleFallback: boolean = true
  ): Promise<KiwiApiResponse | null> {
=======
    returnDate?: string
  ): Promise<KiwiApiResponse> {
    if (!this.apiKey || !this.host || !this.baseUrl) {
      throw new Error('RapidAPI environment variables are not configured. Please set NEXT_PUBLIC_RAPIDAPI_KEY and NEXT_PUBLIC_RAPIDAPI_HOST.');
    }
>>>>>>> 9b97108c
    // Try different bag configurations if the initial search fails
    // Start with requested bags, then try progressively fewer bags
    const allConfigs = [checkedBags, 2, 1, 0];
    const uniqueConfigs = allConfigs.filter((value, index, self) => self.indexOf(value) === index);
    const bagConfigs = uniqueConfigs.filter(b => b <= checkedBags || checkedBags === 0).sort((a, b) => b - a);
    
    for (let i = 0; i < bagConfigs.length; i++) {
      const currentBags = bagConfigs[i];
      
      try {
        const params: Record<string, string> = {
          source: `City:${origin}`,
          destination: `City:${destination}`,
          departureDate: departureDate,
          currency: 'usd',
          locale: 'en',
          adults: passengers.adults.toString(),
          children: (passengers.children || 0).toString(),
          infants: (passengers.infants || 0).toString(),
          handbags: '1',
          holdbags: currentBags.toString(),
          cabinClass: 'ECONOMY',
          sortBy: 'QUALITY',
          sortOrder: 'ASCENDING',
          limit: '20'
        };
        
        // Add return date if provided (for round-trip searches)
        if (returnDate) {
          params.returnDate = returnDate;
        }
        
        const urlParams = new URLSearchParams(params);
        const url = `${this.baseUrl}/round-trip?${urlParams.toString()}`;

        console.log(`🛫 Trying Kiwi API search with ${currentBags} checked bags...`);

        const response = await fetch(url, {
          method: 'GET',
          headers: {
            'x-rapidapi-host': this.host,
            'x-rapidapi-key': this.apiKey
          }
        });

        if (!response.ok) {
          throw new Error(`API request failed: ${response.statusText}`);
        }

        const data = await response.json();
        
        // DEBUG: Log the actual API response structure
        console.log('🔍 Kiwi API Response Structure:', {
          hasData: !!data,
          hasItineraries: !!data.itineraries,
          itinerariesCount: data.itineraries?.length || 0,
          firstItinerary: data.itineraries?.[0],
          fullResponse: data
        });
        
        // Check if we got results
        if (data.itineraries && data.itineraries.length > 0) {
          console.log(`✅ Found ${data.itineraries.length} flights with ${currentBags} checked bags`);
          
          // Add metadata about bag configuration used
          if (currentBags !== checkedBags) {
            data.bagConfigUsed = currentBags;
            data.requestedBags = checkedBags;
            data.note = `Search returned results with ${currentBags} checked bags (requested ${checkedBags})`;
          }
          
          return data;
        } else {
          console.log(`❌ No flights found with ${currentBags} checked bags`);
          console.log('Data structure:', data);
          if (i < bagConfigs.length - 1) {
            console.log(`🔄 Trying with fewer bags...`);
            continue;
          }
        }
      } catch (error) {
        console.error(`❌ Kiwi API search error with ${currentBags} bags:`, error);
        if (i < bagConfigs.length - 1) {
          console.log(`🔄 Trying with fewer bags...`);
          continue;
        }
        throw error;
      }
    }
    
    // If we get here, no configuration worked
    if (useGoogleFallback) {
      console.log('🔄 No Kiwi results found, triggering Google Flights fallback...');
      
      // Prepare Google Flights parameters
      const googleParams: GoogleFlightsParams = {
        origin,
        destination,
        departureDate,
        returnDate,
        passengers,
        cabinClass: 'economy'
      };
      
      // Open Google Flights in new tab
      await GoogleFlightsFallbackService.openGoogleFlights(googleParams);
      
      // Return null to indicate fallback was used
      return null;
    }
    
    throw new Error(`No flights found for ${origin} to ${destination} with any bag configuration`);
  }

  convertToFlightOption(kiwiFlight: KiwiFlight, index: number) {
    const segments = kiwiFlight.outbound?.sectorSegments;
    if (!segments || segments.length === 0) {
      console.warn('No segment data found in Kiwi flight:', kiwiFlight);
      return null;
    }
    
    // Get first segment for departure info and last segment for arrival info
    const firstSegment = segments[0].segment;
    const lastSegment = segments[segments.length - 1].segment;
    
    // Calculate total duration across all segments
    const totalDuration = segments.reduce((sum, seg) => sum + (seg.segment?.duration || 0), 0);
    
    const departureTime = new Date(firstSegment.source?.localTime || new Date());
    const arrivalTime = new Date(lastSegment.destination?.localTime || new Date());
    
    return {
      id: `kiwi-${index}`,
      airline: firstSegment.carrier?.name || 'Unknown Airline',
      flightNumber: `${firstSegment.carrier?.code || 'XX'}${firstSegment.code || '0000'}`,
      departure: {
        airport: firstSegment.source?.station?.code || 'XXX',
        city: firstSegment.source?.station?.city?.name || 'Unknown',
        time: departureTime.toLocaleTimeString('en-US', { 
          hour: '2-digit', 
          minute: '2-digit',
          hour12: false 
        }),
        date: departureTime.toISOString().split('T')[0]
      },
      arrival: {
        airport: lastSegment.destination?.station?.code || 'XXX',
        city: lastSegment.destination?.station?.city?.name || 'Unknown',
        time: arrivalTime.toLocaleTimeString('en-US', { 
          hour: '2-digit', 
          minute: '2-digit',
          hour12: false 
        }),
        date: arrivalTime.toISOString().split('T')[0]
      },
      duration: this.formatDuration(totalDuration),
      durationMinutes: Math.floor(totalDuration / 60),
      price: Math.round(parseFloat(kiwiFlight.price.amount)),
      currency: (kiwiFlight.price.currency || 'USD').toUpperCase(),
      stops: segments.length - 1,
      baggage: {
        carry: true,
        checked: kiwiFlight.bagsInfo?.includedCheckedBags || 0,
        checkedBagCost: kiwiFlight.bagsInfo?.checkedBagTiers?.[0]?.tierPrice ? 
          Math.round(parseFloat(kiwiFlight.bagsInfo.checkedBagTiers[0].tierPrice.amount)) : 50,
        maxCheckedBags: 3
      },
      refundable: false,
      changeable: false,
      bookingUrl: kiwiFlight.deepLink || kiwiFlight.bookingUrl || undefined, // Use deep_link from Kiwi API
      source: 'kiwi' as const,
      metadata: {
        lastUpdated: new Date().toISOString(),
        availability: 9
      }
    };
  }

  private formatDuration(seconds: number): string {
    const hours = Math.floor(seconds / 3600);
    const minutes = Math.floor((seconds % 3600) / 60);
    return `${hours}h ${minutes}m`;
  }
}<|MERGE_RESOLUTION|>--- conflicted
+++ resolved
@@ -72,14 +72,9 @@
 }
 
 export class KiwiApiService {
-<<<<<<< HEAD
-  private readonly apiKey = process.env.NEXT_PUBLIC_RAPIDAPI_KEY || '8ba82f8f69mshfc586479dacb57dp17b668jsnd41a5fc70e20';
-  private readonly baseUrl = 'https://kiwi-com-cheap-flights.p.rapidapi.com';
-=======
   private readonly apiKey = process.env.NEXT_PUBLIC_RAPIDAPI_KEY || '';
   private readonly host = process.env.NEXT_PUBLIC_RAPIDAPI_HOST || '';
   private readonly baseUrl = this.host ? `https://${this.host}` : '';
->>>>>>> 9b97108c
 
   /**
    * Search flights with automatic Google Flights fallback
@@ -91,17 +86,9 @@
     departureDate: string,
     passengers: { adults: number; children?: number; infants?: number },
     checkedBags: number = 0,
-<<<<<<< HEAD
     returnDate?: string,
     useGoogleFallback: boolean = true
   ): Promise<KiwiApiResponse | null> {
-=======
-    returnDate?: string
-  ): Promise<KiwiApiResponse> {
-    if (!this.apiKey || !this.host || !this.baseUrl) {
-      throw new Error('RapidAPI environment variables are not configured. Please set NEXT_PUBLIC_RAPIDAPI_KEY and NEXT_PUBLIC_RAPIDAPI_HOST.');
-    }
->>>>>>> 9b97108c
     // Try different bag configurations if the initial search fails
     // Start with requested bags, then try progressively fewer bags
     const allConfigs = [checkedBags, 2, 1, 0];
