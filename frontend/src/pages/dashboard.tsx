import React, { useState, useEffect } from 'react';
import { useRouter } from 'next/router';
import Head from 'next/head';
import dynamic from 'next/dynamic';
import { useAuth } from '../contexts/AuthContext';
import ProtectedRoute from '../components/auth/ProtectedRoute';
import Navbar from '../components/layout/Navbar';
import { Destination } from '../data/destinations';
<<<<<<< HEAD
import Swal from 'sweetalert2';
import { format } from 'date-fns';
=======
import FlightSearch from '../components/FlightSearch';
>>>>>>> 19e91c8d

// Dynamic import for InteractiveGlobe to avoid SSR issues
const InteractiveGlobe = dynamic(() => import('../components/InteractiveGlobe'), {
  ssr: false,
  loading: () => <div style={{ height: '600px', display: 'flex', alignItems: 'center', justifyContent: 'center' }}>Loading globe...</div>
});

interface TripPreferences {
  destination: string;
  destinationData?: Destination;
  budget: number;
  duration: number;
  interests: string[];
  startDate: string;
  travelers: number;
  travelStyle: 'budget' | 'mid-range' | 'luxury';
}

interface ApiResponse {
  success: boolean;
  tripId?: string;
  itinerary?: any;
  message?: string;
  error?: any;
  requestId?: string;
  timestamp?: string;
}

export default function Dashboard() {
  const { state } = useAuth();
  const router = useRouter();
  const [isMobile, setIsMobile] = useState(false);
  const [isTablet, setIsTablet] = useState(false);

  useEffect(() => {
    const checkScreenSize = () => {
      setIsMobile(window.innerWidth <= 640);
      setIsTablet(window.innerWidth <= 1024 && window.innerWidth > 640);
    };
    
    checkScreenSize();
    window.addEventListener('resize', checkScreenSize);
    
    return () => window.removeEventListener('resize', checkScreenSize);
  }, []);
  const [preferences, setPreferences] = useState<TripPreferences>({
    destination: '',
    destinationData: undefined,
    budget: 2000,
    duration: 5,
    interests: ['culture', 'food'],
    startDate: '2024-06-01',
    travelers: 2,
    travelStyle: 'mid-range',
  });

  const [loading, setLoading] = useState(false);
  const [globeSearchQuery, setGlobeSearchQuery] = useState('');
  const [result, setResult] = useState<ApiResponse | null>(null);
  const [error, setError] = useState<string | null>(null);
<<<<<<< HEAD
  const [showPreferencesForm, setShowPreferencesForm] = useState(false);

  // Removed unused showPlanExpanded
  // Removed unused isEditingPreferences
=======
  const [showFlightSearch, setShowFlightSearch] = useState(false);
>>>>>>> 19e91c8d

  // Helper functions for responsive styling
  const getContainerPadding = () => {
    if (isMobile) return '20px 15px';
    if (isTablet) return '30px 20px';
    return '40px 20px';
  };

  const getTitleFontSize = () => {
    if (isMobile) return '2.2rem';
    if (isTablet) return '2.6rem';
    return '3rem';
  };

  const getSubtitleFontSize = () => {
    if (isMobile) return '1rem';
    if (isTablet) return '1.1rem';
    return '1.2rem';
  };

  const getContentPadding = () => {
    if (isMobile) return '25px';
    if (isTablet) return '35px';
    return '40px';
  };

  const getGridColumns = () => {
    if (isMobile) return '1fr';
    return '1fr 1fr';
  };

  const availableInterests = [
    'culture', 'history', 'museums', 'art', 'architecture',
    'food', 'nightlife', 'shopping', 'nature', 'hiking',
    'beaches', 'adventure', 'sports', 'photography',
    'music', 'festivals', 'local-experiences', 'wellness'
  ];

  const handleSubmit = async (e: React.FormEvent) => {
    e.preventDefault();

    setLoading(true);
    setError(null);
    setResult(null);

    try {
      const apiUrl = (process.env.NEXT_PUBLIC_API_URL || 'http://localhost:3001').replace(/\/$/, '');
      const headers: Record<string, string> = {
        'Content-Type': 'application/json',
      };
      if (state.token) {
        headers.Authorization = `Bearer ${state.token}`;
      }

      // Include existing user preferences in the request body
      const requestBody = {
        preferences: {
          ...preferences,
          existingUserPreferences: state?.user?.preferences || {},
        },
      };

      const response = await fetch(`${apiUrl}/plan-trip`, {
        method: 'POST',
        headers,
        body: JSON.stringify(requestBody),
      });
      const data: ApiResponse = await response.json();
      if (data.success) {
        setResult(data);
        // Redirect to AI Travel Agent interface after successful plan
        setTimeout(() => {
          router.push('/ai-travel-agent');
        }, 1000);
      } else {
        setError(data.error?.message || 'Failed to create trip plan');
      }
    } catch (err) {
      console.error('Error planning trip:', err);
      setError(err instanceof Error ? err.message : 'Network error');
    } finally {
      setLoading(false);
    }
  };

  const handleInterestToggle = (interest: string) => {
    setPreferences(prev => ({
      ...prev,
      interests: prev.interests.includes(interest)
        ? prev.interests.filter(i => i !== interest)
        : [...prev.interests, interest]
    }));
  };

  const handleDestinationSelect = (destination: Destination) => {
    setPreferences(prev => ({
      ...prev,
      destination: `${destination.name}, ${destination.country}`,
      destinationData: destination
    }));
    // Clear previous itinerary result when destination changes
    setResult(null);
    setError(null);
  };

  const handlePlanClick = () => {
    if (!preferences.destinationData) {
      Swal.fire({
        icon: 'error',
        title: 'Validation Error',
        text: 'Please select a destination from the globe.',
      });
      return;
    }

    if (!preferences.duration || preferences.duration < 1) {
      Swal.fire({
        icon: 'error',
        title: 'Validation Error',
        text: 'Please enter a valid duration (at least 1 day).',
      });
      return;
    }

    if (!preferences.startDate) {
      Swal.fire({
        icon: 'error',
        title: 'Validation Error',
        text: 'Please select a start date.',
      });
      return;
    }

    if (state?.user?.preferences) {
      Swal.fire({
        title: 'Edit Preferences?',
        text: 'You have existing preferences saved. Would you like to edit them for this trip?',
        icon: 'question',
        showCancelButton: true,
        confirmButtonText: 'Yes, edit preferences',
        cancelButtonText: 'No, use existing preferences',
      }).then((result) => {
        if (result.isConfirmed) {
          setShowPreferencesForm(true);
        } else {
          triggerApiCall(preferences);
        }
      });
    } else {
      setShowPreferencesForm(true);
    }
  };

  const triggerApiCall = async (preferences: TripPreferences) => {
    setLoading(true);
    setError(null);
    setResult(null);

    try {
      const apiUrl = (process.env.NEXT_PUBLIC_API_URL || 'http://localhost:3001').replace(/\/$/, '');
      const headers: Record<string, string> = {
        'Content-Type': 'application/json',
      };
      if (state.token) {
        headers['Authorization'] = `Bearer ${state.token}`;
      }

      const requestBody = {
        preferences: {
          ...preferences,
          existingUserPreferences: state?.user?.preferences || {},
        },
      };

      console.log('Sending request to API:', apiUrl);
      console.log('Request payload:', requestBody);

      const response = await fetch(`${apiUrl}/plan-trip`, {
        method: 'POST',
        headers,
        body: JSON.stringify(requestBody),
      });

      if (!response.ok) {
        throw new Error(`API responded with status ${response.status}: ${response.statusText}`);
      }

      const data = await response.json();
      if (data.success) {
        setResult(data);
        setTimeout(() => {
          router.push('/ai-travel-agent');
        }, 1000);
      } else {
        throw new Error(data.error?.message || 'Failed to create trip plan');
      }
    } catch (err) {
      console.error('Error planning trip:', err);
      setError(err instanceof Error ? err.message : 'Network error');
    } finally {
      setLoading(false);
    }
  };

  // Update preferences with user preferences from profile
  useEffect(() => {
    if (state?.user?.preferences) {
      const userPrefs = state.user.preferences;
      setPreferences((prev) => ({
        ...prev,
        budget: userPrefs.budget || prev.budget,
        interests: userPrefs.interests || prev.interests,
        travelers: userPrefs.numberOfKids || prev.travelers,
        travelStyle: userPrefs.travelStyle || prev.travelStyle,
      }));
    }
  }, [state?.user?.preferences]);

  // Set default start date to current date
  useEffect(() => {
    const currentDate = format(new Date(), 'yyyy-MM-dd');
    setPreferences((prev) => ({
      ...prev,
      startDate: currentDate,
    }));
  }, []);

  // Fix type mismatch for travelStyle
  const handleTravelStyleChange = (value: 'budget' | 'mid-range' | 'luxury') => {
    setPreferences((prev) => ({ ...prev, travelStyle: value }));
  };

  return (
    <ProtectedRoute requireAuth={true}>
      <Head>
        <title>Plan Trip - HackTravel</title>
        <meta name="description" content="AI-powered travel planning with Claude 4" />
        <meta name="viewport" content="width=device-width, initial-scale=1" />
        <link rel="icon" href="/favicon.ico" />
      </Head>

      <div style={{ minHeight: '100vh', background: 'linear-gradient(135deg, #667eea 0%, #764ba2 100%)' }}>
        <Navbar />
        
        <main style={{ 
          padding: getContainerPadding(),
          fontFamily: '-apple-system, BlinkMacSystemFont, "Segoe UI", Roboto, sans-serif'
        }}>
          <div style={{ maxWidth: '800px', margin: '0 auto' }}>

          <div style={{ textAlign: 'center', marginBottom: isMobile ? '30px' : '40px', color: 'white' }}>
            <h1 style={{ 
              fontSize: getTitleFontSize(), 
              marginBottom: '10px',
              lineHeight: '1.2'
            }}>
              🌍 HackTravel
            </h1>
            <p style={{ 
              fontSize: getSubtitleFontSize(), 
              opacity: 0.9,
              lineHeight: '1.4'
            }}>
              AI-powered trip planning with Claude 4
            </p>
          </div>

          {/* Trip Planning Form */}
          <div style={{ 
            background: 'white', 
            borderRadius: '15px', 
            padding: getContentPadding(),
            boxShadow: '0 20px 40px rgba(0,0,0,0.1)'
          }}>
            {/* Interactive Globe for Destination Selection */}
            <div style={{ marginBottom: '30px' }}>
              <div style={{ 
                display: 'flex', 
                justifyContent: 'space-between', 
                alignItems: 'center', 
                marginBottom: '15px',
                flexDirection: isMobile ? 'column' : 'row',
                gap: isMobile ? '10px' : '0'
              }}>
                <h3 style={{ 
                  margin: '0 0 10px 0', 
                  fontSize: isMobile ? '1.3rem' : '1.6rem',
                  fontWeight: 'bold',
                  background: 'linear-gradient(135deg, #667eea 0%, #764ba2 100%)',
                  WebkitBackgroundClip: 'text',
                  WebkitTextFillColor: 'transparent',
                  backgroundClip: 'text'
                }}>
                  🌍 Choose Your Destination
                </h3>
                
                <p style={{ 
                  margin: '0 0 15px 0', 
                  color: '#666', 
                  fontSize: '14px',
                  fontStyle: 'italic'
                }}>
                  Explore the world and select your perfect travel destination
                </p>
                
                {/* Search bar for globe */}
                <input
                  type="text"
                  value={globeSearchQuery}
                  onChange={(e) => setGlobeSearchQuery(e.target.value)}
                  placeholder="🔍 Search destinations..."
                  style={{
                    padding: '12px 20px',
                    border: '2px solid #e1e5e9',
                    borderRadius: '25px',
                    fontSize: '14px',
                    width: '100%',
                    outline: 'none',
                    marginBottom: '20px',
                    transition: 'border-color 0.3s ease, box-shadow 0.3s ease',
                    boxShadow: '0 2px 8px rgba(0,0,0,0.1)'
                  }}
                />
              </div>
              
              {/* Selected destination display */}
              {preferences.destinationData && (
                <div style={{
                  background: 'linear-gradient(135deg, #667eea 0%, #764ba2 100%)',
                  color: 'white',
                  padding: '20px',
                  borderRadius: '16px',
                  marginBottom: '25px',
                  boxShadow: '0 8px 24px rgba(102, 126, 234, 0.3)',
                  border: '1px solid rgba(255,255,255,0.2)'
                }}>
                  <div style={{ 
                    fontWeight: 'bold', 
                    fontSize: '1.2rem',
                    marginBottom: '8px',
                    display: 'flex',
                    alignItems: 'center',
                    gap: '10px'
                  }}>
                    <span style={{ fontSize: '1.5rem' }}>📍</span>
                    <span>{preferences.destinationData.name}, {preferences.destinationData.country}</span>
                  </div>
                  <div style={{ opacity: 0.9, fontSize: '0.95rem', marginBottom: '12px' }}>
                    {preferences.destinationData.description}
                  </div>
                  <div style={{ 
                    display: 'flex', 
                    gap: '20px', 
                    marginTop: '12px',
                    fontSize: '0.9rem',
                    flexWrap: 'wrap'
                  }}>
                    <div style={{ 
                      background: 'rgba(255,255,255,0.2)', 
                      padding: '6px 12px', 
                      borderRadius: '20px',
                      display: 'flex',
                      alignItems: 'center',
                      gap: '6px'
                    }}>
                      <span>💰</span>
                      <span>{preferences.destinationData.averageCost}</span>
                    </div>
                    <div style={{ 
                      background: 'rgba(255,255,255,0.2)', 
                      padding: '6px 12px', 
                      borderRadius: '20px',
                      display: 'flex',
                      alignItems: 'center',
                      gap: '6px'
                    }}>
                      <span>🏷️</span>
                      <span style={{ textTransform: 'capitalize' }}>{preferences.destinationData.category}</span>
                    </div>
                    <div style={{ 
                      background: 'rgba(255,255,255,0.2)', 
                      padding: '6px 12px', 
                      borderRadius: '20px',
                      display: 'flex',
                      alignItems: 'center',
                      gap: '6px'
                    }}>
                      <span>📅</span>
                      <span>Best: {preferences.destinationData.bestMonths.slice(0, 2).join(', ')}</span>
                    </div>
                  </div>
                </div>
              )}
              
              {/* Interactive Globe */}
              <InteractiveGlobe
                onDestinationSelect={handleDestinationSelect}
                selectedDestination={preferences.destinationData}
                searchQuery={globeSearchQuery}
              />

              {/* Trip Planning Form */}
              <form onSubmit={e => e.preventDefault()} style={{ marginTop: '30px' }}>
                <div style={{ display: 'grid', gridTemplateColumns: getGridColumns(), gap: isMobile ? '15px' : '20px', marginBottom: '25px' }}>
                  <div>
                    <label htmlFor="duration" style={{ display: 'block', marginBottom: '8px', fontWeight: '600' }}>
                      Duration (days)
                    </label>
                    <input
                      id="duration"
                      type="number"
                      value={preferences.duration}
                      onChange={(e) => setPreferences(prev => ({ ...prev, duration: parseInt(e.target.value) }))}
                      style={{
                        width: '100%',
                        padding: '12px 15px',
                        border: '2px solid #e1e5e9',
                        borderRadius: '8px',
                        fontSize: '16px'
                      }}
                      min="1"
                      max="30"
                      required
                    />
                  </div>

                  <div>
                    <label htmlFor="start-date-input" style={{ display: 'block', marginBottom: '8px', fontWeight: '600' }}>
                      Start Date
                    </label>
                    <input
                      id="start-date-input"
                      type="date"
                      value={preferences.startDate}
                      onChange={(e) => setPreferences(prev => ({ ...prev, startDate: e.target.value }))}
                      style={{
                        width: '100%',
                        padding: '12px 15px',
                        border: '2px solid #e1e5e9',
                        borderRadius: '8px',
                        fontSize: '16px'
                      }}
                      required
                    />
                  </div>
                </div>

                <button
                  type="button"
                  onClick={handlePlanClick}
                  style={{
                    width: '100%',
                    background: loading ? '#ccc' : 'linear-gradient(135deg, #667eea 0%, #764ba2 100%)',
                    color: 'white',
                    border: 'none',
                    padding: '15px 30px',
                    fontSize: '18px',
                    fontWeight: '600',
                    borderRadius: '8px',
                    cursor: loading ? 'not-allowed' : 'pointer',
                  }}
                >
                  {loading ? '🤖 Creating your adventure...' : '🌟 Plan My Adventure'}
                </button>
              </form>

              {showPreferencesForm && (
                <div style={{
                  background: 'white',
                  borderRadius: '15px',
                  padding: '20px',
                  boxShadow: '0 20px 40px rgba(0,0,0,0.1)',
                  marginTop: '20px',
                }}>
                  <h3 style={{
                    marginBottom: '15px',
                    fontSize: '1.6rem',
                    fontWeight: 'bold',
                    background: 'linear-gradient(135deg, #667eea 0%, #764ba2 100%)',
                    WebkitBackgroundClip: 'text',
                    WebkitTextFillColor: 'transparent',
                    backgroundClip: 'text',
                  }}>
                    Provide Trip Details
                  </h3>
                  <form id="trip-details-form" style={{ display: 'grid', gap: '15px' }}>
                    <label>
                      Budget ($):
                      <input
                        type="number"
                        value={preferences.budget}
                        onChange={(e) => setPreferences((prev) => ({ ...prev, budget: parseInt(e.target.value) }))}
                        min="100"
                        max="100000"
                        required
                        style={{
                          width: '100%',
                          padding: '10px',
                          border: '2px solid #e1e5e9',
                          borderRadius: '8px',
                        }}
                      />
                    </label>
                    <label>
                      Travelers:
                      <input
                        type="number"
                        value={preferences.travelers}
                        onChange={(e) => setPreferences((prev) => ({ ...prev, travelers: parseInt(e.target.value) }))}
                        min="1"
                        max="20"
                        required
                        style={{
                          width: '100%',
                          padding: '10px',
                          border: '2px solid #e1e5e9',
                          borderRadius: '8px',
                        }}
                      />
                    </label>
                    <label>
                      Travel Style:
                      <select
                        value={preferences.travelStyle}
                        onChange={(e) => handleTravelStyleChange(e.target.value as 'budget' | 'mid-range' | 'luxury')}
                        style={{
                          width: '100%',
                          padding: '10px',
                          border: '2px solid #e1e5e9',
                          borderRadius: '8px',
                        }}
                      >
                        <option value="budget">Budget</option>
                        <option value="mid-range">Mid-range</option>
                        <option value="luxury">Luxury</option>
                      </select>
                    </label>
                    <label>
                      Interests:
                      <div style={{ display: 'flex', flexWrap: 'wrap', gap: '10px' }}>
                        {availableInterests.map((interest) => (
                          <label key={interest} style={{ marginRight: '10px' }}>
                            <input
                              type="checkbox"
                              value={interest}
                              checked={preferences.interests.includes(interest)}
                              onChange={(e) => handleInterestToggle(e.target.value)}
                            />
                            {interest.replace('-', ' ')}
                          </label>
                        ))}
                      </div>
                    </label>
                    <label>
                      Duration (days):
                      <input
                        type="number"
                        value={preferences.duration}
                        onChange={(e) => setPreferences((prev) => ({ ...prev, duration: parseInt(e.target.value) }))}
                        min="1"
                        max="30"
                        required
                        style={{
                          width: '100%',
                          padding: '10px',
                          border: '2px solid #e1e5e9',
                          borderRadius: '8px',
                        }}
                      />
                    </label>
                    <label>
                      Start Date:
                      <input
                        type="date"
                        value={preferences.startDate}
                        onChange={(e) => setPreferences((prev) => ({ ...prev, startDate: e.target.value }))}
                        required
                        style={{
                          width: '100%',
                          padding: '10px',
                          border: '2px solid #e1e5e9',
                          borderRadius: '8px',
                        }}
                      />
                    </label>
                    <button
                      type="button"
                      onClick={() => triggerApiCall(preferences)}
                      style={{
                        width: '100%',
                        background: 'linear-gradient(135deg, #667eea 0%, #764ba2 100%)',
                        color: 'white',
                        border: 'none',
                        padding: '15px 30px',
                        fontSize: '18px',
                        fontWeight: '600',
                        borderRadius: '8px',
                        cursor: 'pointer',
                      }}
                    >
                      Submit
                    </button>
                  </form>
                </div>
              )}
          </div>

            {error && (
              <div style={{ 
                marginTop: '20px', 
                padding: '15px', 
                background: '#f8d7da', 
                border: '1px solid #f5c6cb',
                borderRadius: '8px',
                color: '#721c24'
              }}>
                <strong>Error:</strong> {error}
              </div>
            )}

            {result && (
              <div style={{ 
                marginTop: '20px', 
                padding: '25px', 
                background: 'linear-gradient(135deg, #d4edda 0%, #c3e6cb 100%)', 
                border: '2px solid #28a745',
                borderRadius: '15px',
                color: '#155724',
                boxShadow: '0 8px 24px rgba(40, 167, 69, 0.15)'
              }}>
                <div style={{ textAlign: 'center', marginBottom: '20px' }}>
                  <h3 style={{ 
                    marginBottom: '10px', 
                    fontSize: '24px',
                    display: 'flex',
                    alignItems: 'center',
                    justifyContent: 'center',
                    gap: '10px'
                  }}>
                    🎉 Your HackTravel Adventure is Ready!
                  </h3>
                  <p style={{ fontSize: '16px', margin: '0', opacity: 0.8 }}>
                    Powered by Claude 4 AI
                  </p>
                </div>
                
                <div style={{ 
                  display: 'grid', 
                  gridTemplateColumns: isMobile ? '1fr' : '1fr 1fr', 
                  gap: '15px',
                  marginBottom: '20px' 
                }}>
                  <div style={{ 
                    background: 'rgba(255,255,255,0.7)', 
                    padding: '15px', 
                    borderRadius: '10px' 
                  }}>
                    <p style={{ margin: '0 0 8px 0' }}>
                      <strong>🎯 Destination:</strong> {result.itinerary.destination}
                    </p>
                    <p style={{ margin: '0 0 8px 0' }}>
                      <strong>📅 Duration:</strong> {result.itinerary.duration || preferences.duration} days
                    </p>
                    <p style={{ margin: '0' }}>
                      <strong>💰 Total Cost:</strong> ${result.itinerary.totalCost}
                    </p>
                  </div>
                  
                  <div style={{ 
                    background: 'rgba(255,255,255,0.7)', 
                    padding: '15px', 
                    borderRadius: '10px' 
                  }}>
                    <p style={{ margin: '0 0 8px 0' }}>
                      <strong>✈️ Flights:</strong> {result.itinerary?.realTimeData?.flightsFound || 0} found
                    </p>
                    <p style={{ margin: '0 0 8px 0' }}>
                      <strong>🏨 Hotels:</strong> {result.itinerary?.realTimeData?.hotelsFound || 0} found
                    </p>
                    <p style={{ margin: '0' }}>
                      <strong>🎪 Activities:</strong> {result.itinerary?.realTimeData?.activitiesFound || 0} planned
                    </p>
                  </div>
                </div>

                {/* Flight Search Button */}
                <div style={{ textAlign: 'center', marginBottom: '20px' }}>
                  <button
                    onClick={() => setShowFlightSearch(!showFlightSearch)}
                    style={{
                      background: 'linear-gradient(135deg, #3b82f6 0%, #1d4ed8 100%)',
                      color: 'white',
                      border: 'none',
                      padding: '12px 24px',
                      borderRadius: '8px',
                      fontSize: '16px',
                      fontWeight: '600',
                      cursor: 'pointer',
                      display: 'inline-flex',
                      alignItems: 'center',
                      gap: '8px',
                      boxShadow: '0 4px 6px -1px rgba(0, 0, 0, 0.1)'
                    }}
                  >
                    🔍 {showFlightSearch ? 'Hide' : 'Search'} Flight Options
                  </button>
                </div>

                {/* Flight Search Component */}
                {showFlightSearch && (
                  <div style={{ marginBottom: '30px' }}>
                    <FlightSearch
                      initialSearch={{
                        origin: 'JFK', // Default origin
                        destination: result.itinerary.destination,
                        departureDate: preferences.startDate,
                        passengers: { adults: preferences.travelers }
                      }}
                      onFlightSelect={(flight) => {
                        console.log('Selected flight:', flight);
                        // You can add logic here to integrate the selected flight with the trip
                      }}
                    />
                  </div>
                )}

                {/* Trip Overview */}
                {result.itinerary?.overview && (
                  <div style={{ 
                    background: 'rgba(255,255,255,0.8)', 
                    padding: '20px', 
                    borderRadius: '15px',
                    marginBottom: '20px',
                    border: '1px solid rgba(0,0,0,0.1)'
                  }}>
                    <h3 style={{ margin: '0 0 15px 0', color: '#2d3748', fontSize: '18px' }}>🌟 Trip Overview</h3>
                    <div style={{ display: 'grid', gridTemplateColumns: isMobile ? '1fr' : 'repeat(auto-fit, minmax(200px, 1fr))', gap: '10px' }}>
                      <p style={{ margin: '5px 0' }}><strong>🌍 Destination:</strong> {result.itinerary.overview.destination}</p>
                      <p style={{ margin: '5px 0' }}><strong>📅 Best Time:</strong> {result.itinerary.overview.bestTimeToVisit}</p>
                      <p style={{ margin: '5px 0' }}><strong>💱 Currency:</strong> {result.itinerary.overview.currency}</p>
                      <p style={{ margin: '5px 0' }}><strong>🗣️ Language:</strong> {result.itinerary.overview.language}</p>
                    </div>
                    {result.itinerary.overview.topHighlights && (
                      <div style={{ marginTop: '15px' }}>
                        <strong>⭐ Top Highlights:</strong>
                        <ul style={{ margin: '8px 0 0 20px', padding: 0 }}>
                          {result.itinerary.overview.topHighlights.map((highlight: string, index: number) => (
                            <li key={highlight} style={{ marginBottom: '5px' }}>{highlight}</li>
                          ))}
                        </ul>
                      </div>
                    )}
                  </div>
                )}

                {/* Daily Itinerary */}
                {result?.itinerary?.dailyPlans && result.itinerary.dailyPlans.length > 0 && (
                  result.itinerary.dailyPlans.map((day: any, index: number) => (
                    <div key={day.day || day.date || index} style={{ 
                      background: 'rgba(255,255,255,0.9)', 
                      padding: '20px', 
                      borderRadius: '15px',
                      marginBottom: '15px',
                      border: '1px solid rgba(0,0,0,0.1)',
                      boxShadow: '0 2px 8px rgba(0,0,0,0.1)'
                    }}>
                      <div style={{ marginBottom: '15px', textAlign: 'center' }}>
                        <h4 style={{ margin: '0 0 5px 0', color: '#4a5568', fontSize: '18px' }}>
                          Day {day.day} - {day.theme}
                        </h4>
                        <p style={{ margin: 0, color: '#718096', fontSize: '14px' }}>{day.date}</p>
                      </div>

                      {/* Activities for each time of day */}
                      <div style={{ display: 'grid', gridTemplateColumns: isMobile ? '1fr' : 'repeat(3, 1fr)', gap: '15px', marginBottom: '15px' }}>
                        {/* Morning */}
                        <div style={{ background: '#fff5e1', padding: '15px', borderRadius: '10px', border: '1px solid #fbd38d' }}>
                          <h5 style={{ margin: '0 0 10px 0', color: '#c05621' }}>🌅 Morning</h5>
                          {day.activities.morning.map((activity: any, idx: number) => (
                            <div key={'morning-' + idx + '-' + activity.name} style={{ marginBottom: '8px', fontSize: '14px' }}>
                              <strong>{activity.name}</strong>
                              <p style={{ margin: '2px 0', color: '#666', fontSize: '12px' }}>{activity.description}</p>
                              <span style={{ color: '#9ca3af', fontSize: '12px' }}>Duration: {activity.duration}</span>
                            </div>
                          ))}
                        </div>

                        {/* Afternoon */}
                        <div style={{ background: '#e6fffa', padding: '15px', borderRadius: '10px', border: '1px solid #81e6d9' }}>
                          <h5 style={{ margin: '0 0 10px 0', color: '#2c7a7b' }}>☀️ Afternoon</h5>
                          {day.activities.afternoon.map((activity: any, idx: number) => (
                            <div key={'afternoon-' + idx + '-' + activity.name} style={{ marginBottom: '8px', fontSize: '14px' }}>
                              <strong>{activity.name}</strong>
                              <p style={{ margin: '2px 0', color: '#666', fontSize: '12px' }}>{activity.description}</p>
                              <span style={{ color: '#9ca3af', fontSize: '12px' }}>Duration: {activity.duration}</span>
                            </div>
                          ))}
                        </div>

                        {/* Evening */}
                        <div style={{ background: '#edf2f7', padding: '15px', borderRadius: '10px', border: '1px solid #cbd5e0' }}>
                          <h5 style={{ margin: '0 0 10px 0', color: '#4a5568' }}>🌆 Evening</h5>
                          {day.activities.evening.map((activity: any, idx: number) => (
                            <div key={'evening-' + idx + '-' + activity.name} style={{ marginBottom: '8px', fontSize: '14px' }}>
                              <strong>{activity.name}</strong>
                              <p style={{ margin: '2px 0', color: '#666', fontSize: '12px' }}>{activity.description}</p>
                              <span style={{ color: '#9ca3af', fontSize: '12px' }}>Duration: {activity.duration}</span>
                            </div>
                          ))}
                        </div>
                      </div>

                      {/* Meals */}
                      <div style={{ background: '#f7fafc', padding: '15px', borderRadius: '10px', marginBottom: '10px' }}>
                        <h5 style={{ margin: '0 0 10px 0', color: '#2d3748' }}>🍽️ Recommended Meals</h5>
                        <div style={{ display: 'grid', gridTemplateColumns: isMobile ? '1fr' : 'repeat(3, 1fr)', gap: '10px' }}>
                          <div>
                            <strong>🥐 Breakfast:</strong> {day.meals.breakfast.name}
                            <p style={{ margin: '2px 0', fontSize: '12px', color: '#666' }}>{day.meals.breakfast.description}</p>
                          </div>
                          <div>
                            <strong>🥙 Lunch:</strong> {day.meals.lunch.name}
                            <p style={{ margin: '2px 0', fontSize: '12px', color: '#666' }}>{day.meals.lunch.description}</p>
                          </div>
                          <div>
                            <strong>🍽️ Dinner:</strong> {day.meals.dinner.name}
                            <p style={{ margin: '2px 0', fontSize: '12px', color: '#666' }}>{day.meals.dinner.description}</p>
                          </div>
                        </div>
                      </div>

                      {/* Transportation and Cost */}
                      <div style={{ display: 'grid', gridTemplateColumns: isMobile ? '1fr' : '2fr 1fr', gap: '15px', fontSize: '14px' }}>
                        <div>
                          <strong>🚌 Transportation:</strong> {day.transportation}
                        </div>
                        <div>
                          <strong>💰 Daily Budget:</strong> ${day.totalCost}
                        </div>
                      </div>
                    </div>
                  ))
                )}

                {/* Travel Tips */}
                {result.itinerary?.travelTips && (
                  <div style={{ 
                    background: 'rgba(255,255,255,0.8)', 
                    padding: '20px', 
                    borderRadius: '15px',
                    marginBottom: '20px',
                    border: '1px solid rgba(0,0,0,0.1)'
                  }}>
                    <h3 style={{ margin: '0 0 15px 0', color: '#2d3748', fontSize: '18px' }}>💡 Travel Tips</h3>
                    <ul style={{ margin: 0, paddingLeft: '20px' }}>
                      {result.itinerary.travelTips.map((tip: string, index: number) => (
                        <li key={tip} style={{ marginBottom: '8px', fontSize: '14px' }}>{tip}</li>
                      ))}
                    </ul>
                  </div>
                )}

                {/* Emergency Info */}
                {result.itinerary?.emergencyInfo && (
                  <div style={{ 
                    background: 'rgba(254, 215, 215, 0.8)', 
                    padding: '20px', 
                    borderRadius: '15px',
                    marginBottom: '20px',
                    border: '1px solid #feb2b2'
                  }}>
                    <h3 style={{ margin: '0 0 15px 0', color: '#c53030', fontSize: '18px' }}>🚨 Emergency Information</h3>
                    <div style={{ fontSize: '14px' }}>
                      <p style={{ margin: '5px 0' }}><strong>Emergency Numbers:</strong> {
                        typeof result.itinerary.emergencyInfo.emergency === 'object'
                          ? Object.entries(result.itinerary.emergencyInfo.emergency).map(([key, value]) => (
                              <span key={key} style={{ display: 'block', marginLeft: '10px' }}>
                                <strong>{key.charAt(0).toUpperCase() + key.slice(1)}:</strong> {String(value)}
                              </span>
                            ))
                          : result.itinerary.emergencyInfo.emergency
                      }</p>
                      <p style={{ margin: '5px 0' }}><strong>Embassy Contact:</strong> {result.itinerary.emergencyInfo.embassy}</p>
                      <p style={{ margin: '5px 0' }}><strong>Hospital:</strong> {result.itinerary.emergencyInfo.hospitalContact}</p>
                    </div>
                  </div>
                )}

                <div style={{ 
                  textAlign: 'center',
                  padding: '15px',
                  background: 'rgba(255,255,255,0.5)',
                  borderRadius: '10px',
                  marginBottom: '15px'
                }}>
                  <p style={{ margin: '0 0 10px 0', fontSize: '16px' }}>
                    <strong>📋 Trip ID:</strong> <code>{result.tripId}</code>
                  </p>
                  <p style={{ margin: '0', fontSize: '14px', fontStyle: 'italic' }}>
                    {result.message}
                  </p>
                </div>

                {result.itinerary?.s3Url && (
                  <div style={{ textAlign: 'center' }}>
                    <a 
                      href={result.itinerary.s3Url} 
                      target="_blank" 
                      rel="noopener noreferrer"
                      style={{ 
                        display: 'inline-block',
                        background: 'linear-gradient(135deg, #667eea 0%, #764ba2 100%)',
                        color: 'white',
                        padding: '12px 24px',
                        borderRadius: '25px',
                        textDecoration: 'none',
                        fontWeight: '600',
                        fontSize: '16px',
                        boxShadow: '0 4px 12px rgba(102, 126, 234, 0.4)',
                        transition: 'transform 0.2s ease'
                      }}
                      onMouseOver={(e) => e.currentTarget.style.transform = 'translateY(-2px)'}
                      onMouseOut={(e) => e.currentTarget.style.transform = 'translateY(0)'}
                      onFocus={(e) => e.currentTarget.style.transform = 'translateY(-2px)'}
                      onBlur={(e) => e.currentTarget.style.transform = 'translateY(0)'}
                    >
                      📄 View Complete Itinerary
                    </a>
                  </div>
                )}
              </div>
            )}

            <div style={{ marginTop: '40px', padding: '20px', background: '#f8f9fa', borderRadius: '8px' }}>
              <h3 style={{ marginBottom: '15px' }}>⚙️ Configuration</h3>
              <p><strong>API URL:</strong> {process.env.NEXT_PUBLIC_API_URL || 'Not configured'}</p>
              <p style={{ fontSize: '14px', color: '#666', marginTop: '10px' }}>
                To configure the API URL, create a <code>.env.local</code> file with:<br/>
                <code>NEXT_PUBLIC_API_URL=https://your-api-id.execute-api.us-east-1.amazonaws.com/dev</code>
              </p>
            </div>
          </div>
        </div>
        </main>
      </div>
    </ProtectedRoute>
  );
}<|MERGE_RESOLUTION|>--- conflicted
+++ resolved
@@ -6,12 +6,9 @@
 import ProtectedRoute from '../components/auth/ProtectedRoute';
 import Navbar from '../components/layout/Navbar';
 import { Destination } from '../data/destinations';
-<<<<<<< HEAD
 import Swal from 'sweetalert2';
 import { format } from 'date-fns';
-=======
 import FlightSearch from '../components/FlightSearch';
->>>>>>> 19e91c8d
 
 // Dynamic import for InteractiveGlobe to avoid SSR issues
 const InteractiveGlobe = dynamic(() => import('../components/InteractiveGlobe'), {
@@ -72,14 +69,11 @@
   const [globeSearchQuery, setGlobeSearchQuery] = useState('');
   const [result, setResult] = useState<ApiResponse | null>(null);
   const [error, setError] = useState<string | null>(null);
-<<<<<<< HEAD
   const [showPreferencesForm, setShowPreferencesForm] = useState(false);
 
   // Removed unused showPlanExpanded
   // Removed unused isEditingPreferences
-=======
   const [showFlightSearch, setShowFlightSearch] = useState(false);
->>>>>>> 19e91c8d
 
   // Helper functions for responsive styling
   const getContainerPadding = () => {
