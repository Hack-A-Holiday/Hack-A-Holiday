--- conflicted
+++ resolved
@@ -30,13 +30,6 @@
     "@types/react": "18.3.24",
     "@types/react-dom": "^18.2.0",
     "eslint": "^8.51.0",
-    "eslint-config-next": "^14.0.0",
-<<<<<<< HEAD
-    "jest": "^30.1.3",
-    "jest-environment-jsdom": "^30.1.2",
-    "typescript": "^5.0.0"
-=======
-    "typescript": "5.9.2"
->>>>>>> 4673adbf
+    "eslint-config-next": "^14.0.0"
   }
 }